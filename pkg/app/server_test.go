/*
Copyright 2015 The Kubernetes Authors All rights reserved.

Licensed under the Apache License, Version 2.0 (the "License");
you may not use this file except in compliance with the License.
You may obtain a copy of the License at

    http://www.apache.org/licenses/LICENSE-2.0

Unless required by applicable law or agreed to in writing, software
distributed under the License is distributed on an "AS IS" BASIS,
WITHOUT WARRANTIES OR CONDITIONS OF ANY KIND, either express or implied.
See the License for the specific language governing permissions and
limitations under the License.
*/

package app

import (
	"bytes"
	"context"
	"fmt"
	"io"
	"net/http/httptest"
	"sort"
	"strconv"
	"strings"
	"testing"
	"time"

	"k8s.io/kube-state-metrics/v2/pkg/optin"

	"github.com/prometheus/client_golang/prometheus"
	v1 "k8s.io/api/core/v1"
	"k8s.io/apimachinery/pkg/api/resource"
	metav1 "k8s.io/apimachinery/pkg/apis/meta/v1"
	"k8s.io/apimachinery/pkg/runtime"
	"k8s.io/apimachinery/pkg/types"
	"k8s.io/apimachinery/pkg/watch"
	"k8s.io/client-go/kubernetes/fake"
	"k8s.io/client-go/rest"
	"k8s.io/client-go/tools/cache"
	samplev1alpha1 "k8s.io/sample-controller/pkg/apis/samplecontroller/v1alpha1"
	samplefake "k8s.io/sample-controller/pkg/generated/clientset/versioned/fake"

	"k8s.io/kube-state-metrics/v2/internal/store"
	"k8s.io/kube-state-metrics/v2/pkg/allowdenylist"
	"k8s.io/kube-state-metrics/v2/pkg/customresource"
	"k8s.io/kube-state-metrics/v2/pkg/metric"
	generator "k8s.io/kube-state-metrics/v2/pkg/metric_generator"
	"k8s.io/kube-state-metrics/v2/pkg/metricshandler"
	"k8s.io/kube-state-metrics/v2/pkg/options"
)

func BenchmarkKubeStateMetrics(b *testing.B) {
	fixtureMultiplier := 1000
	requestCount := 1000

	b.Logf(
		"starting kube-state-metrics benchmark with fixtureMultiplier %v and requestCount %v",
		fixtureMultiplier,
		requestCount,
	)

	kubeClient := fake.NewSimpleClientset()

	if err := injectFixtures(kubeClient, fixtureMultiplier); err != nil {
		b.Errorf("error injecting resources: %v", err)
	}
	ctx, cancel := context.WithCancel(context.Background())
	defer cancel()
	reg := prometheus.NewRegistry()

	builder := store.NewBuilder()
	builder.WithMetrics(reg)
	err := builder.WithEnabledResources(options.DefaultResources.AsSlice())
	if err != nil {
		b.Fatal(err)
	}
	builder.WithKubeClient(kubeClient)
	builder.WithSharding(0, 1)
	builder.WithContext(ctx)
	builder.WithNamespaces(options.DefaultNamespaces)
	builder.WithGenerateStoresFunc(builder.DefaultGenerateStoresFunc())

	allowDenyListFilter, err := allowdenylist.New(map[string]struct{}{}, map[string]struct{}{})
	if err != nil {
		b.Fatal(err)
	}

	builder.WithFamilyGeneratorFilter(generator.NewCompositeFamilyGeneratorFilter(
		allowDenyListFilter,
	))

	builder.WithAllowAnnotations(map[string][]string{})
	builder.WithAllowLabels(map[string][]string{})

	// This test is not suitable to be compared in terms of time, as it includes
	// a one second wait. Use for memory allocation comparisons, profiling, ...
	handler := metricshandler.New(&options.Options{}, kubeClient, builder, false)
	b.Run("GenerateMetrics", func(b *testing.B) {
		handler.ConfigureSharding(ctx, 0, 1)

		// Wait for caches to fill
		time.Sleep(time.Second)
	})

	req := httptest.NewRequest("GET", "http://localhost:8080/metrics", nil)

	b.Run("MakeRequests", func(b *testing.B) {
		var accumulatedContentLength int

		for i := 0; i < requestCount; i++ {
			w := httptest.NewRecorder()
			handler.ServeHTTP(w, req)

			resp := w.Result()
			if resp.StatusCode != 200 {
				b.Fatalf("expected 200 status code but got %v", resp.StatusCode)
			}

			b.StopTimer()
			buf := bytes.Buffer{}
			_, err := buf.ReadFrom(resp.Body)
			if err != nil {
				b.Fatal(err)
			}
			accumulatedContentLength += buf.Len()
			b.StartTimer()
		}

		b.SetBytes(int64(accumulatedContentLength))
	})
}

// TestFullScrapeCycle is a simple smoke test covering the entire cycle from
// cache filling to scraping.
func TestFullScrapeCycle(t *testing.T) {
	t.Parallel()

	kubeClient := fake.NewSimpleClientset()

	err := pod(kubeClient, 0)
	if err != nil {
		t.Fatalf("failed to insert sample pod %v", err.Error())
	}

	ctx, cancel := context.WithCancel(context.Background())
	defer cancel()
	reg := prometheus.NewRegistry()
	builder := store.NewBuilder()
	builder.WithMetrics(reg)
	err = builder.WithEnabledResources(options.DefaultResources.AsSlice())
	if err != nil {
		t.Fatal(err)
	}
	builder.WithKubeClient(kubeClient)
	builder.WithNamespaces(options.DefaultNamespaces)
	builder.WithGenerateStoresFunc(builder.DefaultGenerateStoresFunc())

	l, err := allowdenylist.New(map[string]struct{}{}, map[string]struct{}{})
	if err != nil {
		t.Fatal(err)
	}

	optInMetrics := make(map[string]struct{})
	optInMetricFamilyFilter, err := optin.NewMetricFamilyFilter(optInMetrics)
	if err != nil {
		t.Fatal(err)
	}

	builder.WithFamilyGeneratorFilter(generator.NewCompositeFamilyGeneratorFilter(
		l,
		optInMetricFamilyFilter,
	))
	builder.WithAllowLabels(map[string][]string{
		"kube_pod_labels": {
			"namespace",
			"pod",
			"uid",
		},
	})

	handler := metricshandler.New(&options.Options{}, kubeClient, builder, false)
	handler.ConfigureSharding(ctx, 0, 1)

	// Wait for caches to fill
	time.Sleep(time.Second)

	req := httptest.NewRequest("GET", "http://localhost:8080/metrics", nil)

	w := httptest.NewRecorder()
	handler.ServeHTTP(w, req)

	resp := w.Result()
	if resp.StatusCode != 200 {
		t.Fatalf("expected 200 status code but got %v", resp.StatusCode)
	}

	body, _ := io.ReadAll(resp.Body)

	expected := `# HELP kube_pod_annotations Kubernetes annotations converted to Prometheus labels.
# HELP kube_pod_completion_time [STABLE] Completion time in unix timestamp for a pod.
# HELP kube_pod_container_info [STABLE] Information about a container in a pod.
# HELP kube_pod_container_resource_limits The number of requested limit resource by a container. It is recommended to use the kube_pod_resource_limits metric exposed by kube-scheduler instead, as it is more precise.
# HELP kube_pod_container_resource_requests The number of requested request resource by a container. It is recommended to use the kube_pod_resource_requests metric exposed by kube-scheduler instead, as it is more precise.
# HELP kube_pod_container_state_started [STABLE] Start time in unix timestamp for a pod container.
# HELP kube_pod_container_status_last_terminated_exitcode Describes the exit code for the last container in terminated state.
# HELP kube_pod_container_status_last_terminated_reason Describes the last reason the container was in terminated state.
# HELP kube_pod_container_status_ready [STABLE] Describes whether the containers readiness check succeeded.
# HELP kube_pod_container_status_restarts_total [STABLE] The number of container restarts per container.
# HELP kube_pod_container_status_running [STABLE] Describes whether the container is currently in running state.
# HELP kube_pod_container_status_terminated [STABLE] Describes whether the container is currently in terminated state.
# HELP kube_pod_container_status_terminated_reason Describes the reason the container is currently in terminated state.
# HELP kube_pod_container_status_waiting [STABLE] Describes whether the container is currently in waiting state.
# HELP kube_pod_container_status_waiting_reason [STABLE] Describes the reason the container is currently in waiting state.
# HELP kube_pod_created [STABLE] Unix creation timestamp
# HELP kube_pod_deletion_timestamp Unix deletion timestamp
# HELP kube_pod_info [STABLE] Information about pod.
# HELP kube_pod_init_container_info [STABLE] Information about an init container in a pod.
# HELP kube_pod_init_container_resource_limits The number of requested limit resource by an init container.
# HELP kube_pod_init_container_resource_requests The number of requested request resource by an init container.
# HELP kube_pod_init_container_status_last_terminated_reason Describes the last reason the init container was in terminated state.
# HELP kube_pod_init_container_status_ready [STABLE] Describes whether the init containers readiness check succeeded.
# HELP kube_pod_init_container_status_restarts_total [STABLE] The number of restarts for the init container.
# HELP kube_pod_init_container_status_running [STABLE] Describes whether the init container is currently in running state.
# HELP kube_pod_init_container_status_terminated [STABLE] Describes whether the init container is currently in terminated state.
# HELP kube_pod_init_container_status_terminated_reason Describes the reason the init container is currently in terminated state.
# HELP kube_pod_init_container_status_waiting [STABLE] Describes whether the init container is currently in waiting state.
# HELP kube_pod_init_container_status_waiting_reason Describes the reason the init container is currently in waiting state.
# HELP kube_pod_ips Pod IP addresses
# HELP kube_pod_labels [STABLE] Kubernetes labels converted to Prometheus labels.
# HELP kube_pod_overhead_cpu_cores The pod overhead in regards to cpu cores associated with running a pod.
# HELP kube_pod_overhead_memory_bytes The pod overhead in regards to memory associated with running a pod.
# HELP kube_pod_runtimeclass_name_info The runtimeclass associated with the pod.
# HELP kube_pod_owner [STABLE] Information about the Pod's owner.
# HELP kube_pod_restart_policy [STABLE] Describes the restart policy in use by this pod.
# HELP kube_pod_spec_volumes_persistentvolumeclaims_info [STABLE] Information about persistentvolumeclaim volumes in a pod.
# HELP kube_pod_spec_volumes_persistentvolumeclaims_readonly [STABLE] Describes whether a persistentvolumeclaim is mounted read only.
# HELP kube_pod_start_time [STABLE] Start time in unix timestamp for a pod.
<<<<<<< HEAD
# HELP kube_pod_status_container_ready_time Readiness achieved time in unix timestamp for a pod containers.
=======
# HELP kube_pod_status_qos_class The pods current qosClass.
>>>>>>> 559bb28d
# HELP kube_pod_status_phase [STABLE] The pods current phase.
# HELP kube_pod_status_ready_time Readiness achieved time in unix timestamp for a pod.
# HELP kube_pod_status_ready [STABLE] Describes whether the pod is ready to serve requests.
# HELP kube_pod_status_reason The pod status reasons
# HELP kube_pod_status_scheduled [STABLE] Describes the status of the scheduling process for the pod.
# HELP kube_pod_status_scheduled_time [STABLE] Unix timestamp when pod moved into scheduled status
# HELP kube_pod_status_unschedulable [STABLE] Describes the unschedulable status for the pod.
# HELP kube_pod_tolerations Information about the pod tolerations
# TYPE kube_pod_annotations gauge
# TYPE kube_pod_completion_time gauge
# TYPE kube_pod_container_info gauge
# TYPE kube_pod_container_resource_limits gauge
# TYPE kube_pod_container_resource_requests gauge
# TYPE kube_pod_container_state_started gauge
# TYPE kube_pod_container_status_last_terminated_exitcode gauge
# TYPE kube_pod_container_status_last_terminated_reason gauge
# TYPE kube_pod_container_status_ready gauge
# TYPE kube_pod_container_status_restarts_total counter
# TYPE kube_pod_container_status_running gauge
# TYPE kube_pod_container_status_terminated gauge
# TYPE kube_pod_container_status_terminated_reason gauge
# TYPE kube_pod_container_status_waiting gauge
# TYPE kube_pod_container_status_waiting_reason gauge
# TYPE kube_pod_created gauge
# TYPE kube_pod_deletion_timestamp gauge
# TYPE kube_pod_info gauge
# TYPE kube_pod_init_container_info gauge
# TYPE kube_pod_init_container_resource_limits gauge
# TYPE kube_pod_init_container_resource_requests gauge
# TYPE kube_pod_init_container_status_last_terminated_reason gauge
# TYPE kube_pod_init_container_status_ready gauge
# TYPE kube_pod_init_container_status_restarts_total counter
# TYPE kube_pod_init_container_status_running gauge
# TYPE kube_pod_init_container_status_terminated gauge
# TYPE kube_pod_init_container_status_terminated_reason gauge
# TYPE kube_pod_init_container_status_waiting gauge
# TYPE kube_pod_init_container_status_waiting_reason gauge
# TYPE kube_pod_ips gauge
# TYPE kube_pod_labels gauge
# TYPE kube_pod_overhead_cpu_cores gauge
# TYPE kube_pod_overhead_memory_bytes gauge
# TYPE kube_pod_runtimeclass_name_info gauge
# TYPE kube_pod_owner gauge
# TYPE kube_pod_restart_policy gauge
# TYPE kube_pod_spec_volumes_persistentvolumeclaims_info gauge
# TYPE kube_pod_spec_volumes_persistentvolumeclaims_readonly gauge
# TYPE kube_pod_start_time gauge
# TYPE kube_pod_status_container_ready_time gauge
# TYPE kube_pod_status_phase gauge
# TYPE kube_pod_status_qos_class gauge
# TYPE kube_pod_status_ready gauge
# TYPE kube_pod_status_ready_time gauge
# TYPE kube_pod_status_reason gauge
# TYPE kube_pod_status_scheduled gauge
# TYPE kube_pod_status_scheduled_time gauge
# TYPE kube_pod_status_unschedulable gauge
# TYPE kube_pod_tolerations gauge
kube_pod_annotations{namespace="default",pod="pod0",uid="abc-0"} 1
kube_pod_container_info{namespace="default",pod="pod0",uid="abc-0",container="pod1_con1",image_spec="k8s.gcr.io/hyperkube2_spec",image="k8s.gcr.io/hyperkube2",image_id="docker://sha256:bbb",container_id="docker://cd456"} 1
kube_pod_container_info{namespace="default",pod="pod0",uid="abc-0",container="pod1_con2",image_spec="k8s.gcr.io/hyperkube3_spec",image="k8s.gcr.io/hyperkube3",image_id="docker://sha256:ccc",container_id="docker://ef789"} 1
kube_pod_container_resource_limits{namespace="default",pod="pod0",uid="abc-0",container="pod1_con1",node="node1",resource="cpu",unit="core"} 0.2
kube_pod_container_resource_limits{namespace="default",pod="pod0",uid="abc-0",container="pod1_con1",node="node1",resource="ephemeral_storage",unit="byte"} 3e+08
kube_pod_container_resource_limits{namespace="default",pod="pod0",uid="abc-0",container="pod1_con1",node="node1",resource="memory",unit="byte"} 1e+08
kube_pod_container_resource_limits{namespace="default",pod="pod0",uid="abc-0",container="pod1_con1",node="node1",resource="nvidia_com_gpu",unit="integer"} 1
kube_pod_container_resource_limits{namespace="default",pod="pod0",uid="abc-0",container="pod1_con1",node="node1",resource="storage",unit="byte"} 4e+08
kube_pod_container_resource_limits{namespace="default",pod="pod0",uid="abc-0",container="pod1_con2",node="node1",resource="cpu",unit="core"} 0.3
kube_pod_container_resource_limits{namespace="default",pod="pod0",uid="abc-0",container="pod1_con2",node="node1",resource="memory",unit="byte"} 2e+08
kube_pod_container_resource_requests{namespace="default",pod="pod0",uid="abc-0",container="pod1_con1",node="node1",resource="cpu",unit="core"} 0.2
kube_pod_container_resource_requests{namespace="default",pod="pod0",uid="abc-0",container="pod1_con1",node="node1",resource="ephemeral_storage",unit="byte"} 3e+08
kube_pod_container_resource_requests{namespace="default",pod="pod0",uid="abc-0",container="pod1_con1",node="node1",resource="memory",unit="byte"} 1e+08
kube_pod_container_resource_requests{namespace="default",pod="pod0",uid="abc-0",container="pod1_con1",node="node1",resource="nvidia_com_gpu",unit="integer"} 1
kube_pod_container_resource_requests{namespace="default",pod="pod0",uid="abc-0",container="pod1_con1",node="node1",resource="storage",unit="byte"} 4e+08
kube_pod_container_resource_requests{namespace="default",pod="pod0",uid="abc-0",container="pod1_con2",node="node1",resource="cpu",unit="core"} 0.3
kube_pod_container_resource_requests{namespace="default",pod="pod0",uid="abc-0",container="pod1_con2",node="node1",resource="memory",unit="byte"} 2e+08
kube_pod_container_status_last_terminated_exitcode{namespace="default",pod="pod0",uid="abc-0",container="pod1_con1"} 137
kube_pod_container_status_last_terminated_reason{namespace="default",pod="pod0",uid="abc-0",container="pod1_con1",reason="OOMKilled"} 1
kube_pod_container_status_ready{namespace="default",pod="pod0",uid="abc-0",container="pod1_con1"} 0
kube_pod_container_status_ready{namespace="default",pod="pod0",uid="abc-0",container="pod1_con2"} 0
kube_pod_container_status_restarts_total{namespace="default",pod="pod0",uid="abc-0",container="pod1_con1"} 0
kube_pod_container_status_restarts_total{namespace="default",pod="pod0",uid="abc-0",container="pod1_con2"} 0
kube_pod_container_status_running{namespace="default",pod="pod0",uid="abc-0",container="pod1_con1"} 0
kube_pod_container_status_running{namespace="default",pod="pod0",uid="abc-0",container="pod1_con2"} 0
kube_pod_container_status_terminated{namespace="default",pod="pod0",uid="abc-0",container="pod1_con1"} 0
kube_pod_container_status_terminated{namespace="default",pod="pod0",uid="abc-0",container="pod1_con2"} 0
kube_pod_container_status_waiting_reason{namespace="default",pod="pod0",uid="abc-0",container="pod1_con1",reason="CrashLoopBackOff"} 1
kube_pod_container_status_waiting{namespace="default",pod="pod0",uid="abc-0",container="pod1_con1"} 1
kube_pod_container_status_waiting{namespace="default",pod="pod0",uid="abc-0",container="pod1_con2"} 0
kube_pod_created{namespace="default",pod="pod0",uid="abc-0"} 1.5e+09
kube_pod_info{namespace="default",pod="pod0",uid="abc-0",host_ip="1.1.1.1",pod_ip="1.2.3.4",node="node1",created_by_kind="",created_by_name="",priority_class="",host_network="false"} 1
kube_pod_labels{namespace="default",pod="pod0",uid="abc-0"} 1
kube_pod_owner{namespace="default",pod="pod0",uid="abc-0",owner_kind="",owner_name="",owner_is_controller=""} 1
kube_pod_restart_policy{namespace="default",pod="pod0",uid="abc-0",type="Always"} 1
kube_pod_status_phase{namespace="default",pod="pod0",uid="abc-0",phase="Failed"} 0
kube_pod_status_phase{namespace="default",pod="pod0",uid="abc-0",phase="Pending"} 0
kube_pod_status_phase{namespace="default",pod="pod0",uid="abc-0",phase="Running"} 1
kube_pod_status_phase{namespace="default",pod="pod0",uid="abc-0",phase="Succeeded"} 0
kube_pod_status_phase{namespace="default",pod="pod0",uid="abc-0",phase="Unknown"} 0
kube_pod_status_reason{namespace="default",pod="pod0",uid="abc-0",reason="Evicted"} 0
kube_pod_status_reason{namespace="default",pod="pod0",uid="abc-0",reason="NodeAffinity"} 0
kube_pod_status_reason{namespace="default",pod="pod0",uid="abc-0",reason="NodeLost"} 0
kube_pod_status_reason{namespace="default",pod="pod0",uid="abc-0",reason="Shutdown"} 0
kube_pod_status_reason{namespace="default",pod="pod0",uid="abc-0",reason="UnexpectedAdmissionError"} 0
`

	expectedSplit := strings.Split(strings.TrimSpace(expected), "\n")
	sort.Strings(expectedSplit)

	gotSplit := strings.Split(strings.TrimSpace(string(body)), "\n")

	gotFiltered := []string{}
	for _, l := range gotSplit {
		if strings.Contains(l, "kube_pod_") {
			gotFiltered = append(gotFiltered, l)
		}
	}

	sort.Strings(gotFiltered)

	if len(expectedSplit) != len(gotFiltered) {
		fmt.Println(len(expectedSplit))
		fmt.Println(len(gotFiltered))
		t.Fatalf("expected different output length, expected \n\n%s\n\ngot\n\n%s", expected, strings.Join(gotFiltered, "\n"))
	}

	for i := 0; i < len(expectedSplit); i++ {
		if expectedSplit[i] != gotFiltered[i] {
			t.Fatalf("expected:\n\n%v\n, but got:\n\n%v", expectedSplit[i], gotFiltered[i])
		}
	}

	telemetryMux := buildTelemetryServer(reg)

	req2 := httptest.NewRequest("GET", "http://localhost:8081/metrics", nil)

	w2 := httptest.NewRecorder()
	telemetryMux.ServeHTTP(w2, req2)

	resp2 := w2.Result()
	if resp.StatusCode != 200 {
		t.Fatalf("expected 200 status code but got %v", resp.StatusCode)
	}

	body2, _ := io.ReadAll(resp2.Body)

	expected2 := `# HELP kube_state_metrics_shard_ordinal Current sharding ordinal/index of this instance
# HELP kube_state_metrics_total_shards Number of total shards this instance is aware of
# TYPE kube_state_metrics_shard_ordinal gauge
# TYPE kube_state_metrics_total_shards gauge
kube_state_metrics_shard_ordinal{shard_ordinal="0"} 0
kube_state_metrics_total_shards 1
`

	expectedSplit2 := strings.Split(strings.TrimSpace(expected2), "\n")
	sort.Strings(expectedSplit2)

	gotSplit2 := strings.Split(strings.TrimSpace(string(body2)), "\n")

	gotFiltered2 := []string{}
	for _, l := range gotSplit2 {
		if strings.Contains(l, "_shard") {
			gotFiltered2 = append(gotFiltered2, l)
		}
	}

	sort.Strings(gotFiltered2)

	if len(expectedSplit2) != len(gotFiltered2) {
		fmt.Println(len(expectedSplit2))
		fmt.Println(len(gotFiltered2))
		t.Fatalf("expected different output length, expected \n\n%s\n\ngot\n\n%s", expected2, strings.Join(gotFiltered2, "\n"))
	}

	for i := 0; i < len(expectedSplit2); i++ {
		if expectedSplit2[i] != gotFiltered2[i] {
			t.Fatalf("expected:\n\n%v\n, but got:\n\n%v", expectedSplit2[i], gotFiltered2[i])
		}
	}
}

// TestShardingEquivalenceScrapeCycle is a simple smoke test covering the entire cycle from
// cache filling to scraping comparing a sharded with an unsharded setup.
func TestShardingEquivalenceScrapeCycle(t *testing.T) {
	t.Parallel()

	kubeClient := fake.NewSimpleClientset()

	for i := 0; i < 10; i++ {
		err := pod(kubeClient, i)
		if err != nil {
			t.Fatalf("failed to insert sample pod %v", err.Error())
		}
	}

	ctx, cancel := context.WithCancel(context.Background())
	defer cancel()
	l, err := allowdenylist.New(map[string]struct{}{}, map[string]struct{}{})
	if err != nil {
		t.Fatal(err)
	}

	reg := prometheus.NewRegistry()
	unshardedBuilder := store.NewBuilder()
	unshardedBuilder.WithMetrics(reg)
	err = unshardedBuilder.WithEnabledResources(options.DefaultResources.AsSlice())
	if err != nil {
		t.Fatal(err)
	}
	unshardedBuilder.WithKubeClient(kubeClient)
	unshardedBuilder.WithNamespaces(options.DefaultNamespaces)
	unshardedBuilder.WithFamilyGeneratorFilter(l)
	unshardedBuilder.WithAllowLabels(map[string][]string{})
	unshardedBuilder.WithGenerateStoresFunc(unshardedBuilder.DefaultGenerateStoresFunc())

	unshardedHandler := metricshandler.New(&options.Options{}, kubeClient, unshardedBuilder, false)
	unshardedHandler.ConfigureSharding(ctx, 0, 1)

	regShard1 := prometheus.NewRegistry()
	shardedBuilder1 := store.NewBuilder()
	shardedBuilder1.WithMetrics(regShard1)
	err = shardedBuilder1.WithEnabledResources(options.DefaultResources.AsSlice())
	if err != nil {
		t.Fatal(err)
	}
	shardedBuilder1.WithKubeClient(kubeClient)
	shardedBuilder1.WithNamespaces(options.DefaultNamespaces)
	shardedBuilder1.WithFamilyGeneratorFilter(l)
	shardedBuilder1.WithAllowLabels(map[string][]string{})
	shardedBuilder1.WithGenerateStoresFunc(shardedBuilder1.DefaultGenerateStoresFunc())

	shardedHandler1 := metricshandler.New(&options.Options{}, kubeClient, shardedBuilder1, false)
	shardedHandler1.ConfigureSharding(ctx, 0, 2)

	regShard2 := prometheus.NewRegistry()
	shardedBuilder2 := store.NewBuilder()
	shardedBuilder2.WithMetrics(regShard2)
	err = shardedBuilder2.WithEnabledResources(options.DefaultResources.AsSlice())
	if err != nil {
		t.Fatal(err)
	}
	shardedBuilder2.WithKubeClient(kubeClient)
	shardedBuilder2.WithNamespaces(options.DefaultNamespaces)
	shardedBuilder2.WithFamilyGeneratorFilter(l)
	shardedBuilder2.WithAllowLabels(map[string][]string{})
	shardedBuilder2.WithGenerateStoresFunc(shardedBuilder2.DefaultGenerateStoresFunc())

	shardedHandler2 := metricshandler.New(&options.Options{}, kubeClient, shardedBuilder2, false)
	shardedHandler2.ConfigureSharding(ctx, 1, 2)

	// Wait for caches to fill
	time.Sleep(time.Second)

	// unsharded request as the controlled environment
	req := httptest.NewRequest("GET", "http://localhost:8080/metrics", nil)

	w := httptest.NewRecorder()
	unshardedHandler.ServeHTTP(w, req)

	resp := w.Result()
	if resp.StatusCode != 200 {
		t.Fatalf("expected 200 status code but got %v", resp.StatusCode)
	}

	body, _ := io.ReadAll(resp.Body)
	expected := string(body)

	// sharded requests
	//
	// request first shard
	req = httptest.NewRequest("GET", "http://localhost:8080/metrics", nil)

	w = httptest.NewRecorder()
	shardedHandler1.ServeHTTP(w, req)

	resp = w.Result()
	if resp.StatusCode != 200 {
		t.Fatalf("expected 200 status code but got %v", resp.StatusCode)
	}

	body, _ = io.ReadAll(resp.Body)
	got1 := string(body)

	// request second shard
	req = httptest.NewRequest("GET", "http://localhost:8080/metrics", nil)

	w = httptest.NewRecorder()
	shardedHandler2.ServeHTTP(w, req)

	resp = w.Result()
	if resp.StatusCode != 200 {
		t.Fatalf("expected 200 status code but got %v", resp.StatusCode)
	}

	body, _ = io.ReadAll(resp.Body)
	got2 := string(body)

	// normalize results:

	expectedSplit := strings.Split(strings.TrimSpace(expected), "\n")
	sort.Strings(expectedSplit)

	expectedFiltered := []string{}
	for _, l := range expectedSplit {
		if strings.HasPrefix(l, "kube_pod_") {
			expectedFiltered = append(expectedFiltered, l)
		}
	}

	got1Split := strings.Split(strings.TrimSpace(got1), "\n")
	sort.Strings(got1Split)

	got1Filtered := []string{}
	for _, l := range got1Split {
		if strings.HasPrefix(l, "kube_pod_") {
			got1Filtered = append(got1Filtered, l)
		}
	}

	got2Split := strings.Split(strings.TrimSpace(got2), "\n")
	sort.Strings(got2Split)

	got2Filtered := []string{}
	for _, l := range got2Split {
		if strings.HasPrefix(l, "kube_pod_") {
			got2Filtered = append(got2Filtered, l)
		}
	}

	// total metrics should be equal
	if len(expectedFiltered) != (len(got1Filtered) + len(got2Filtered)) {
		t.Fatalf("expected different output length, expected total %d got 1) %d 2) %d", len(expectedFiltered), len(got1Filtered), len(got2Filtered))
	}
	// smoke test to test that each shard actually represents a subset
	if len(got1Filtered) == 0 {
		t.Fatal("shard 1 has 0 metrics when it shouldn't")
	}
	if len(got2Filtered) == 0 {
		t.Fatal("shard 2 has 0 metrics when it shouldn't")
	}

	got1Filtered = append(got1Filtered, got2Filtered...)
	sort.Strings(got1Filtered)

	for i := 0; i < len(expectedFiltered); i++ {
		expected := strings.TrimSpace(expectedFiltered[i])
		got := strings.TrimSpace(got1Filtered[i])
		if expected != got {
			t.Fatalf("\n\nexpected:\n\n%q\n\nbut got:\n\n%q\n\n", expected, got)
		}
	}
}

// TestCustomResourceExtension is a simple smoke test covering the custom resource metrics collection.
// We use custom resource object samplev1alpha1.Foo in kubernetes/sample-controller as an example.
func TestCustomResourceExtension(t *testing.T) {
	kubeClient := fake.NewSimpleClientset()
	factories := []customresource.RegistryFactory{new(fooFactory)}
	resources := options.DefaultResources.AsSlice()
	customResourceClients := make(map[string]interface{}, len(factories))
	// enable custom resource
	for _, f := range factories {
		resources = append(resources, f.Name())
		customResourceClient, err := f.CreateClient(nil)
		if err != nil {
			t.Fatalf("Failed to create customResourceClient for foo: %v", err)
		}
		customResourceClients[f.Name()] = customResourceClient
	}

	ctx, cancel := context.WithCancel(context.Background())
	defer cancel()

	reg := prometheus.NewRegistry()
	builder := store.NewBuilder()
	builder.WithCustomResourceStoreFactories(factories...)
	builder.WithMetrics(reg)
	err := builder.WithEnabledResources(resources)
	if err != nil {
		t.Fatal(err)
	}

	builder.WithKubeClient(kubeClient)
	builder.WithCustomResourceClients(customResourceClients)
	builder.WithNamespaces(options.DefaultNamespaces)
	builder.WithGenerateStoresFunc(builder.DefaultGenerateStoresFunc())
	builder.WithGenerateCustomResourceStoresFunc(builder.DefaultGenerateCustomResourceStoresFunc())

	l, err := allowdenylist.New(map[string]struct{}{}, map[string]struct{}{})
	if err != nil {
		t.Fatal(err)
	}
	builder.WithFamilyGeneratorFilter(l)
	builder.WithAllowLabels(map[string][]string{
		"kube_foo_labels": {
			"namespace",
			"foo",
			"uid",
		},
	})

	handler := metricshandler.New(&options.Options{}, kubeClient, builder, false)
	handler.ConfigureSharding(ctx, 0, 1)

	// Wait for caches to fill
	time.Sleep(time.Second)

	req := httptest.NewRequest("GET", "http://localhost:8080/metrics", nil)

	w := httptest.NewRecorder()
	handler.ServeHTTP(w, req)

	resp := w.Result()
	if resp.StatusCode != 200 {
		t.Fatalf("expected 200 status code but got %v", resp.StatusCode)
	}

	body, _ := io.ReadAll(resp.Body)

	expected := `# HELP kube_foo_spec_replicas Number of desired replicas for a foo.
# HELP kube_foo_status_replicas_available The number of available replicas per foo.
# TYPE kube_foo_spec_replicas gauge
# TYPE kube_foo_status_replicas_available gauge
kube_foo_spec_replicas{namespace="default",foo="foo0"} 0
kube_foo_spec_replicas{namespace="default",foo="foo1"} 1
kube_foo_spec_replicas{namespace="default",foo="foo2"} 2
kube_foo_spec_replicas{namespace="default",foo="foo3"} 3
kube_foo_spec_replicas{namespace="default",foo="foo4"} 4
kube_foo_spec_replicas{namespace="default",foo="foo5"} 5
kube_foo_spec_replicas{namespace="default",foo="foo6"} 6
kube_foo_spec_replicas{namespace="default",foo="foo7"} 7
kube_foo_spec_replicas{namespace="default",foo="foo8"} 8
kube_foo_spec_replicas{namespace="default",foo="foo9"} 9
kube_foo_status_replicas_available{namespace="default",foo="foo0"} 0
kube_foo_status_replicas_available{namespace="default",foo="foo1"} 1
kube_foo_status_replicas_available{namespace="default",foo="foo2"} 2
kube_foo_status_replicas_available{namespace="default",foo="foo3"} 3
kube_foo_status_replicas_available{namespace="default",foo="foo5"} 5
kube_foo_status_replicas_available{namespace="default",foo="foo6"} 6
kube_foo_status_replicas_available{namespace="default",foo="foo7"} 7
kube_foo_status_replicas_available{namespace="default",foo="foo8"} 8
kube_foo_status_replicas_available{namespace="default",foo="foo4"} 4
kube_foo_status_replicas_available{namespace="default",foo="foo9"} 9
`

	expectedSplit := strings.Split(strings.TrimSpace(expected), "\n")
	sort.Strings(expectedSplit)

	gotSplit := strings.Split(strings.TrimSpace(string(body)), "\n")

	gotFiltered := []string{}
	for _, l := range gotSplit {
		if strings.Contains(l, "kube_foo_") {
			gotFiltered = append(gotFiltered, l)
		}
	}

	sort.Strings(gotFiltered)

	if len(expectedSplit) != len(gotFiltered) {
		fmt.Println(len(expectedSplit))
		fmt.Println(len(gotFiltered))
		t.Fatalf("expected different output length, expected \n\n%s\n\ngot\n\n%s", expected, strings.Join(gotFiltered, "\n"))
	}

	for i := 0; i < len(expectedSplit); i++ {
		if expectedSplit[i] != gotFiltered[i] {
			t.Fatalf("expected:\n\n%v\n, but got:\n\n%v", expectedSplit[i], gotFiltered[i])
		}
	}
}

func injectFixtures(client *fake.Clientset, multiplier int) error {
	creators := []func(*fake.Clientset, int) error{
		configMap,
		service,
		pod,
	}

	for _, c := range creators {
		for i := 0; i < multiplier; i++ {
			err := c(client, i)

			if err != nil {
				return err
			}
		}
	}

	return nil
}

func configMap(client *fake.Clientset, index int) error {
	i := strconv.Itoa(index)

	configMap := v1.ConfigMap{
		ObjectMeta: metav1.ObjectMeta{
			Name:            "configmap" + i,
			ResourceVersion: "123456",
			UID:             types.UID("abc-" + i),
		},
	}
	_, err := client.CoreV1().ConfigMaps(metav1.NamespaceDefault).Create(context.TODO(), &configMap, metav1.CreateOptions{})
	return err
}

func service(client *fake.Clientset, index int) error {
	i := strconv.Itoa(index)

	service := v1.Service{
		ObjectMeta: metav1.ObjectMeta{
			Name:            "service" + i,
			ResourceVersion: "123456",
			UID:             types.UID("abc-" + i),
		},
	}
	_, err := client.CoreV1().Services(metav1.NamespaceDefault).Create(context.TODO(), &service, metav1.CreateOptions{})
	return err
}

func pod(client *fake.Clientset, index int) error {
	i := strconv.Itoa(index)

	pod := v1.Pod{
		ObjectMeta: metav1.ObjectMeta{
			Name:              "pod" + i,
			CreationTimestamp: metav1.Time{Time: time.Unix(1500000000, 0)},
			Namespace:         "default",
			UID:               types.UID("abc-" + i),
		},
		Spec: v1.PodSpec{
			RestartPolicy: v1.RestartPolicyAlways,
			NodeName:      "node1",
			Containers: []v1.Container{
				{
					Image: "k8s.gcr.io/hyperkube2_spec",
					Name:  "pod1_con1",
					Resources: v1.ResourceRequirements{
						Requests: map[v1.ResourceName]resource.Quantity{
							v1.ResourceCPU:                    resource.MustParse("200m"),
							v1.ResourceMemory:                 resource.MustParse("100M"),
							v1.ResourceEphemeralStorage:       resource.MustParse("300M"),
							v1.ResourceStorage:                resource.MustParse("400M"),
							v1.ResourceName("nvidia.com/gpu"): resource.MustParse("1"),
						},
						Limits: map[v1.ResourceName]resource.Quantity{
							v1.ResourceCPU:                    resource.MustParse("200m"),
							v1.ResourceMemory:                 resource.MustParse("100M"),
							v1.ResourceEphemeralStorage:       resource.MustParse("300M"),
							v1.ResourceStorage:                resource.MustParse("400M"),
							v1.ResourceName("nvidia.com/gpu"): resource.MustParse("1"),
						},
					},
				},
				{
					Image: "k8s.gcr.io/hyperkube3_spec",
					Name:  "pod1_con2",
					Resources: v1.ResourceRequirements{
						Requests: map[v1.ResourceName]resource.Quantity{
							v1.ResourceCPU:    resource.MustParse("300m"),
							v1.ResourceMemory: resource.MustParse("200M"),
						},
						Limits: map[v1.ResourceName]resource.Quantity{
							v1.ResourceCPU:    resource.MustParse("300m"),
							v1.ResourceMemory: resource.MustParse("200M"),
						},
					},
				},
			},
		},
		Status: v1.PodStatus{
			HostIP: "1.1.1.1",
			PodIP:  "1.2.3.4",
			Phase:  v1.PodRunning,
			ContainerStatuses: []v1.ContainerStatus{
				{
					Name:        "pod1_con1",
					Image:       "k8s.gcr.io/hyperkube2",
					ImageID:     "docker://sha256:bbb",
					ContainerID: "docker://cd456",
					State: v1.ContainerState{
						Waiting: &v1.ContainerStateWaiting{
							Reason: "CrashLoopBackOff",
						},
					},
					LastTerminationState: v1.ContainerState{
						Terminated: &v1.ContainerStateTerminated{
							Reason:   "OOMKilled",
							ExitCode: 137,
						},
					},
				},
				{
					Name:        "pod1_con2",
					Image:       "k8s.gcr.io/hyperkube3",
					ImageID:     "docker://sha256:ccc",
					ContainerID: "docker://ef789",
				},
			},
		},
	}

	_, err := client.CoreV1().Pods(metav1.NamespaceDefault).Create(context.TODO(), &pod, metav1.CreateOptions{})
	return err
}

func foo(client *samplefake.Clientset, index int) error {
	i := strconv.Itoa(index)
	desiredReplicas := int32(index)

	foo := samplev1alpha1.Foo{
		ObjectMeta: metav1.ObjectMeta{
			Name:              "foo" + i,
			CreationTimestamp: metav1.Time{Time: time.Unix(1500000000, 0)},
			UID:               types.UID("abc-" + i),
		},
		Spec: samplev1alpha1.FooSpec{
			DeploymentName: "foo" + i,
			Replicas:       &desiredReplicas,
		},
		Status: samplev1alpha1.FooStatus{
			AvailableReplicas: desiredReplicas,
		},
	}

	_, err := client.SamplecontrollerV1alpha1().Foos(metav1.NamespaceDefault).Create(context.TODO(), &foo, metav1.CreateOptions{})
	return err
}

var (
	descFooLabelsDefaultLabels = []string{"namespace", "foo"}
)

type fooFactory struct{}

func (f *fooFactory) Name() string {
	return "foos"
}

// CreateClient use fake client set to establish 10 foos.
func (f *fooFactory) CreateClient(cfg *rest.Config) (interface{}, error) {
	fooClient := samplefake.NewSimpleClientset()
	for i := 0; i < 10; i++ {
		err := foo(fooClient, i)
		if err != nil {
			return nil, fmt.Errorf("failed to insert sample pod %v", err)
		}
	}
	return fooClient, nil
}

func (f *fooFactory) MetricFamilyGenerators(allowAnnotationsList, allowLabelsList []string) []generator.FamilyGenerator {
	return []generator.FamilyGenerator{
		*generator.NewFamilyGenerator(
			"kube_foo_spec_replicas",
			"Number of desired replicas for a foo.",
			metric.Gauge,
			"",
			wrapFooFunc(func(f *samplev1alpha1.Foo) *metric.Family {
				return &metric.Family{
					Metrics: []*metric.Metric{
						{
							Value: float64(*f.Spec.Replicas),
						},
					},
				}
			}),
		),
		*generator.NewFamilyGenerator(
			"kube_foo_status_replicas_available",
			"The number of available replicas per foo.",
			metric.Gauge,
			"",
			wrapFooFunc(func(f *samplev1alpha1.Foo) *metric.Family {
				return &metric.Family{
					Metrics: []*metric.Metric{
						{
							Value: float64(f.Status.AvailableReplicas),
						},
					},
				}
			}),
		),
	}
}

func wrapFooFunc(f func(*samplev1alpha1.Foo) *metric.Family) func(interface{}) *metric.Family {
	return func(obj interface{}) *metric.Family {
		foo := obj.(*samplev1alpha1.Foo)

		metricFamily := f(foo)

		for _, m := range metricFamily.Metrics {
			m.LabelKeys = append(descFooLabelsDefaultLabels, m.LabelKeys...)
			m.LabelValues = append([]string{foo.Namespace, foo.Name}, m.LabelValues...)
		}

		return metricFamily
	}
}

func (f *fooFactory) ExpectedType() interface{} {
	return &samplev1alpha1.Foo{}
}

func (f *fooFactory) ListWatch(customResourceClient interface{}, ns string, fieldSelector string) cache.ListerWatcher {
	client := customResourceClient.(*samplefake.Clientset)
	return &cache.ListWatch{
		ListFunc: func(opts metav1.ListOptions) (runtime.Object, error) {
			opts.FieldSelector = fieldSelector
			return client.SamplecontrollerV1alpha1().Foos(ns).List(context.Background(), opts)
		},
		WatchFunc: func(opts metav1.ListOptions) (watch.Interface, error) {
			opts.FieldSelector = fieldSelector
			return client.SamplecontrollerV1alpha1().Foos(ns).Watch(context.Background(), opts)
		},
	}
}<|MERGE_RESOLUTION|>--- conflicted
+++ resolved
@@ -238,11 +238,8 @@
 # HELP kube_pod_spec_volumes_persistentvolumeclaims_info [STABLE] Information about persistentvolumeclaim volumes in a pod.
 # HELP kube_pod_spec_volumes_persistentvolumeclaims_readonly [STABLE] Describes whether a persistentvolumeclaim is mounted read only.
 # HELP kube_pod_start_time [STABLE] Start time in unix timestamp for a pod.
-<<<<<<< HEAD
 # HELP kube_pod_status_container_ready_time Readiness achieved time in unix timestamp for a pod containers.
-=======
 # HELP kube_pod_status_qos_class The pods current qosClass.
->>>>>>> 559bb28d
 # HELP kube_pod_status_phase [STABLE] The pods current phase.
 # HELP kube_pod_status_ready_time Readiness achieved time in unix timestamp for a pod.
 # HELP kube_pod_status_ready [STABLE] Describes whether the pod is ready to serve requests.
