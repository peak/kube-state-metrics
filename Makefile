--- conflicted
+++ resolved
@@ -14,14 +14,9 @@
 GIT_COMMIT ?= $(shell git rev-parse --short HEAD)
 OS ?= $(shell uname -s | tr A-Z a-z)
 ALL_ARCH = amd64 arm arm64 ppc64le s390x
-<<<<<<< HEAD
 PKG = github.com/prometheus/common
-GO_VERSION = 1.16.2
 PROMETHEUS_VERSION = 2.25.2
-=======
-PKG = k8s.io/kube-state-metrics/v2/pkg
 GO_VERSION = 1.16.3
->>>>>>> 93255df0
 IMAGE = $(REGISTRY)/kube-state-metrics
 MULTI_ARCH_IMG = $(IMAGE)-$(ARCH)
 USER ?= $(shell id -u -n)
@@ -154,12 +149,8 @@
 	@echo Installing tools from tools.go
 	@cat tools/tools.go | grep _ | awk -F'"' '{print $$2}' | xargs -tI % go install %
 
-<<<<<<< HEAD
 install-promtool:
 	@echo Installing promtool
 	@wget -qO- "https://github.com/prometheus/prometheus/releases/download/v${PROMETHEUS_VERSION}/prometheus-${PROMETHEUS_VERSION}.${OS}-${ARCH}.tar.gz" | tar xvz --strip-components=1
 
-.PHONY: all build build-local all-push all-container container container-* do-push-* sub-push-* push push-multi-arch quay-push test-unit test-rules test-benchmark-compare clean e2e validate-modules shellcheck licensecheck lint generate embedmd
-=======
-.PHONY: all build build-local all-push all-container container container-* do-push-* sub-push-* push push-multi-arch test-unit test-benchmark-compare clean e2e validate-modules shellcheck licensecheck lint generate embedmd
->>>>>>> 93255df0
+.PHONY: all build build-local all-push all-container container container-* do-push-* sub-push-* push push-multi-arch test-unit test-rules test-benchmark-compare clean e2e validate-modules shellcheck licensecheck lint generate embedmd